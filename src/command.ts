--- conflicted
+++ resolved
@@ -70,16 +70,15 @@
     targetedCommands: "optional",
     ignoreCase: false,
   };
-<<<<<<< HEAD
+
   private _scopeHandlers = new Map<
     BotCommandScope,
     ScopeHandlerTuple<C>
   >();
   private _cachedComposer: Composer<C> = new Composer<C>();
   private _cachedComposerInvalidated: boolean = false;
-=======
   private _hasHandler: boolean;
->>>>>>> 847d1a56
+
 
   /**
    * Initialize a new command with a default handler.
@@ -317,69 +316,6 @@
     const middlewareArray = middleware ? ensureArray(middleware) : undefined;
     const optionsObject = { ...this._options, ...options };
 
-<<<<<<< HEAD
-=======
-    if (middlewareArray) {
-      switch (scope.type) {
-        case "default":
-          this._defaultScopeComposer
-            .filter(Command.hasCommand(this.names, optionsObject))
-            .use(...middlewareArray);
-          break;
-        case "all_chat_administrators":
-          this._composer
-            .filter(Command.hasCommand(this.names, optionsObject))
-            .chatType(["group", "supergroup"])
-            .filter(isAdmin)
-            .use(...middlewareArray);
-          break;
-        case "all_private_chats":
-          this._composer
-            .filter(Command.hasCommand(this.names, optionsObject))
-            .chatType("private")
-            .use(...middlewareArray);
-          break;
-        case "all_group_chats":
-          this._composer
-            .filter(Command.hasCommand(this.names, optionsObject))
-            .chatType(["group", "supergroup"])
-            .use(...middlewareArray);
-          break;
-        case "chat":
-          if (scope.chat_id) {
-            this._composer
-              .filter(Command.hasCommand(this.names, optionsObject))
-              .chatType(["group", "supergroup", "private"])
-              .filter((ctx) => ctx.chatId === scope.chat_id)
-              .use(...middlewareArray);
-          }
-          break;
-        case "chat_administrators":
-          if (scope.chat_id) {
-            this._composer
-              .filter(Command.hasCommand(this.names, optionsObject))
-              .chatType(["group", "supergroup"])
-              .filter((ctx) => ctx.chatId === scope.chat_id)
-              .filter(isAdmin)
-              .use(...middlewareArray);
-          }
-          break;
-        case "chat_member":
-          if (scope.chat_id && scope.user_id) {
-            this._composer
-              .filter(Command.hasCommand(this.names, optionsObject))
-              .chatType(["group", "supergroup"])
-              .filter((ctx) => ctx.chatId === scope.chat_id)
-              .filter((ctx) => ctx.from?.id === scope.user_id)
-              .use(...middlewareArray);
-          }
-          break;
-        default:
-          throw new InvalidScopeError(scope);
-      }
-    }
-
->>>>>>> 847d1a56
     this._scopes.push(scope);
     if (middlewareArray && middlewareArray.length) {
       this._scopeHandlers.set(scope, [optionsObject, middlewareArray]);
