import { Command, CommandsFlavor } from "./mod.ts";
import {
    Api,
    BotCommand,
    BotCommandScope,
    CommandContext,
    Composer,
    Context,
    type LanguageCode,
    Middleware,
} from "./deps.deno.ts";
import type { CommandElementals, CommandOptions } from "./types.ts";
<<<<<<< HEAD
import { type MaybeArray } from "./utils/array.ts";
import {
    setBotCommands,
    SetBotCommandsOptions,
} from "./utils/set-bot-commands.ts";
=======
import { ensureArray, getCommandsRegex, type MaybeArray } from "./utils.ts";
import { JaroWinklerOptions } from "./jaro-winkler.ts";
>>>>>>> 0f21e74e

/**
 * Interface for grouping {@link BotCommand}s that might (or not)
 * be related to each other by scope and/or language.
 */
export interface SetMyCommandsParams {
    /** If defined: scope on which the commands will take effect */
    scope?: BotCommandScope;
    /** If defined: Language on which the commands will take effect.
     * Two letter abbreviation in ISO_639 standard: https://en.wikipedia.org/wiki/List_of_ISO_639_language_codes
     */
    language_code?: LanguageCode;
    /** Commands that can be each one passed to a SetMyCommands Call */
    commands: BotCommand[];
}

/**
 * Interface to represent uncompliance of a command
 * with the Bot API
 */
export interface UncompliantCommand {
    /** Name of the uncompliant command */
    name: string;
    /** Reason why the command was considered uncompliant */
    reason: string;
    /** Language in which the command is uncompliant */
    language: LanguageCode | "default";
}

const isMiddleware = <C extends Context>(
    obj: unknown,
): obj is MaybeArray<Middleware<C>> => {
    if (!obj) return false;
    if (Array.isArray(obj)) return obj.every(isMiddleware);
    const objType = typeof obj;

    switch (objType) {
        case "function":
            return true;
        case "object":
            return Object.keys(obj).includes("middleware");
    }

    return false;
};

/**
 * Central class that manages all registered commands.
 * This is the starting point for the plugin, and this is what you should pass to `bot.use` so your commands get properly registered.
 *
 * @example
 * ```typescript
 * const myCommands = new CommandGroup()
 * commands.command("start", "start the bot configuration", (ctx) => ctx.reply("Hello there!"))
 *
 * // Registers the commands with the bot instance.
 * bot.use(myCommands)
 * ```
 */
export class CommandGroup<C extends Context> {
    private _languages: Set<LanguageCode | "default"> = new Set();
    private _scopes: Map<string, Array<Command<C>>> = new Map();
    private _commands: Command<C>[] = [];

    private _cachedComposer: Composer<C> = new Composer();
    private _cachedComposerInvalidated: boolean = false;

    private _commandOptions: Partial<CommandOptions> = {};

    constructor(options: Partial<CommandOptions> = {}) {
        this._commandOptions = options;
    }

    private _addCommandToScope(scope: BotCommandScope, command: Command<C>) {
        const commands = this._scopes.get(JSON.stringify(scope)) ?? [];
        this._scopes.set(JSON.stringify(scope), commands.concat([command]));
    }

    private _populateMetadata() {
        this._languages.clear();
        this._scopes.clear();

        this._commands.forEach((command) => {
            for (const scope of command.scopes) {
                this._addCommandToScope(scope, command);
            }

            for (const language of command.languages.keys()) {
                this._languages.add(language);
            }
        });
    }

    /**
     * Registers a new command with a default handler.
     * @param name Default command name
     * @param description Default command description
     * @param handler Default command handler
     * @param options Extra options that should apply only to this command
     * @returns An instance of the `Command` class
     */
    public command(
        name: string | RegExp,
        description: string,
        handler: MaybeArray<Middleware<CommandContext<C>>>,
        options?: Partial<CommandOptions>,
    ): Command<C>;
    /**
     * Registers a new command with no handlers.
     * @param name Default command name
     * @param description Default command description
     * @param options Extra options that should apply only to this command
     * @returns An instance of the `Command` class
     */
    public command(
        name: string | RegExp,
        description: string,
        options?: Partial<CommandOptions>,
    ): Command<C>;
    public command(
        name: string | RegExp,
        description: string,
        handlerOrOptions?:
            | MaybeArray<Middleware<CommandContext<C>>>
            | Partial<CommandOptions>,
        _options?: Partial<CommandOptions>,
    ) {
        const handler = isMiddleware(handlerOrOptions)
            ? handlerOrOptions
            : undefined;
        const options = handler
            ? _options ?? this._commandOptions
            : handlerOrOptions as Partial<CommandOptions> ??
                this._commandOptions;

        const command = new Command<C>(name, description, options);
        if (handler) command.addToScope({ type: "default" }, handler);

        this._commands.push(command);
        this._cachedComposerInvalidated = true;
        return command;
    }
    /**
     * Serializes the commands into multiple objects that can each be passed to a `setMyCommands` call.
     *
     * @param options Options for the serialization
     * @returns One item for each combination of command + scope + language
     */
    public toArgs() {
        this._populateMetadata();
        const scopes: SetMyCommandsParams[] = [];
        const uncompliantCommands: UncompliantCommand[] = [];

        for (const [scope, commands] of this._scopes.entries()) {
            for (const language of this._languages) {
                const compliantScopedCommands: Command<C>[] = [];

                commands.forEach((command) => {
                    const [isApiCompliant, reason] = command.isApiCompliant(
                        language,
                    );
                    if (isApiCompliant) {
                        return compliantScopedCommands.push(command);
                    }

                    uncompliantCommands.push({
                        name: command.stringName,
                        reason: reason,
                        language,
                    });
                });

                if (compliantScopedCommands.length) {
                    scopes.push({
                        scope: JSON.parse(scope),
                        language_code: language === "default"
                            ? undefined
                            : language,
                        commands: compliantScopedCommands.map((command) =>
                            command.toObject(language)
                        ),
                    });
                }
            }
        }

        return {
            scopes,
            uncompliantCommands,
        };
    }

    /**
     * Serializes the commands of a single scope into objects that can each be passed to a `setMyCommands` call.
     *
     * @param scope Selected scope to be serialized
     * @returns One item per command per language
     */
    public toSingleScopeArgs(
        scope: BotCommandScope,
    ) {
        this._populateMetadata();

        const commandParams: SetMyCommandsParams[] = [];

        const uncompliantCommands: UncompliantCommand[] = [];
        for (const language of this._languages) {
            const compliantCommands: Command<C>[] = [];

            this._commands.forEach((command) => {
                const [isApiCompliant, reason] = command.isApiCompliant(
                    language,
                );

                if (!isApiCompliant) {
                    return uncompliantCommands.push({
                        name: command.stringName,
                        reason: reason,
                        language,
                    });
                }

                if (command.scopes.length) compliantCommands.push(command);
            });

            commandParams.push({
                scope,
                language_code: language === "default" ? undefined : language,
                commands: compliantCommands.map((command) =>
                    command.toObject(language)
                ),
            });
        }

        return { commandParams, uncompliantCommands };
    }

    /**
     * Registers all commands to be displayed by clients according to their scopes and languages
     * Calls `setMyCommands` for each language of each scope of each command.
     *
     * [!IMPORTANT]
     * Calling this method with upperCased command names registered, will throw
     * @see https://core.telegram.org/bots/api#botcommand
     * @see https://core.telegram.org/method/bots.setBotCommands
     *
     * @param Instance of `bot` or { api: bot.api }
     */
    public async setCommands(
        { api }: { api: Api },
        options?: Partial<SetBotCommandsOptions>,
    ) {
        const { scopes, uncompliantCommands } = this.toArgs();

        await setBotCommands(api, scopes, uncompliantCommands, options);
    }

    /**
     * Serialize all register commands into it's name, prefix and language
     *
     * @param filterLanguage if undefined, it returns all names
     * else get only the locales for the given filterLanguage
     * fallbacks to "default"
     *
     * @returns an array of {@link CommandElementals}
     *
     * Note: mainly used to serialize for {@link FuzzyMatch}
     */

    public toElementals(
        filterLanguage?: LanguageCode | "default",
    ): CommandElementals[] {
        this._populateMetadata();

        return Array.from(this._scopes.values())
            .flat()
            .flatMap(
                (command) => {
                    const elements = [];
                    for (
                        const [language, local] of command.languages.entries()
                    ) {
                        elements.push({
                            name: local.name instanceof RegExp
                                ? local.name.source
                                : local.name,
                            language,
                            prefix: command.prefix,
                            scopes: command.scopes,
                            description: command.getLocalizedDescription(
                                language,
                            ),
                        });
                    }
                    if (filterLanguage) {
                        const filtered = elements.filter((command) =>
                            command.language === filterLanguage
                        );
                        const defaulted = elements.filter((command) =>
                            command.language === "default"
                        );
                        return filtered.length ? filtered[0] : defaulted[0];
                    } else return elements;
                },
            );
    }

    /**
     * @returns A JSON serialized version of all the currently registered commands
     */
    public toString() {
        return JSON.stringify(this);
    }

    middleware() {
        if (this._cachedComposerInvalidated) {
            this._cachedComposer = new Composer(...this._commands);
            this._cachedComposerInvalidated = false;
        }
        return this._cachedComposer.middleware();
    }

    /**
     * @returns all {@link Command}s contained in the instance
     */
    public get commands(): Command<C>[] {
        return this._commands;
    }

    /**
     * @returns all prefixes registered in this instance
     */
    public get prefixes(): string[] {
        return [
            ...new Set(this._commands.flatMap((command) => command.prefix)),
        ];
    }

    /**
     * Replaces the `toString` method on Deno
     *
     * @see toString
     */
    [Symbol.for("Deno.customInspect")]() {
        return this.toString();
    }

    /**
     * Replaces the `toString` method on Node.js
     *
     * @see toString
     */
    [Symbol.for("nodejs.util.inspect.custom")]() {
        return this.toString();
    }
}

type HaveCommandLike<
    C extends Context = Context,
    CF extends CommandsFlavor<C> = CommandsFlavor<C>,
> = C & CF & {
    commandSuggestion: string | null;
};

export function commandNotFound<
    CF extends CommandsFlavor<C>,
    C extends Context = Context,
>(
    commands: CommandGroup<C> | CommandGroup<C>[],
    opts: Omit<Partial<JaroWinklerOptions>, "language"> = {},
) {
    return function (
        ctx: C,
    ): ctx is HaveCommandLike<C, CF> {
        if (containsCommands(ctx, commands)) {
            (ctx as HaveCommandLike<C, CF>)
                .commandSuggestion = (ctx as HaveCommandLike<C, CF>)
                    .getNearestCommand(commands, opts);
            return true;
        }
        return false;
    };
}

function containsCommands<
    C extends Context,
>(
    ctx: C,
    commands: CommandGroup<C> | CommandGroup<C>[],
) {
    let allPrefixes = [
        ...new Set(
            ensureArray(commands).flatMap((cmds) => cmds.prefixes),
        ),
    ];
    if (allPrefixes.length < 1) {
        allPrefixes = ["/"];
    }

    for (const prefix of allPrefixes) {
        const regex = getCommandsRegex(prefix);
        if (ctx.hasText(regex)) return true;
    }
    return false;
}<|MERGE_RESOLUTION|>--- conflicted
+++ resolved
@@ -10,16 +10,12 @@
     Middleware,
 } from "./deps.deno.ts";
 import type { CommandElementals, CommandOptions } from "./types.ts";
-<<<<<<< HEAD
-import { type MaybeArray } from "./utils/array.ts";
+import { type MaybeArray, ensureArray, getCommandsRegex } from "./utils/array.ts";
 import {
     setBotCommands,
     SetBotCommandsOptions,
 } from "./utils/set-bot-commands.ts";
-=======
-import { ensureArray, getCommandsRegex, type MaybeArray } from "./utils.ts";
-import { JaroWinklerOptions } from "./jaro-winkler.ts";
->>>>>>> 0f21e74e
+import { JaroWinklerOptions } from "./utils/jaro-winkler.ts"
 
 /**
  * Interface for grouping {@link BotCommand}s that might (or not)
