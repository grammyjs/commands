import { Commands } from "./commands.ts";
import { Context, NextFunction } from "./deps.deno.ts";
import { fuzzyMatch, JaroWinklerOptions } from "./jaro-winkler.ts";
import { SetMyCommandsParams } from "./mod.ts";

export interface CommandsFlavor<C extends Context = Context> extends Context {
    /**
     * Sets the provided commands for the current chat.
     * Cannot be called on updates that don't have a `chat` property.
     *
     * @param commands List of available commands
     * @returns Promise with the result of the operations
     */
    setMyCommands: (
        commands: Commands<C>,
        ...moreCommands: Commands<C>[]
    ) => Promise<void>;
    /**
     * Returns the nearest command to the user input.
     * If no command is found, returns `null`.
     *
     * @param commands List of available commands
     * @param options Options for the Jaro-Winkler algorithm
     * @returns The nearest command or `null`
     */
    getNearestCommand: (
        commands: Commands<C>,
        options?: Partial<JaroWinklerOptions>,
    ) => string | null;
}

/**
 * Installs the commands flavor into the context.
 */
export function commands<C extends Context>() {
    return (ctx: CommandsFlavor<C>, next: NextFunction) => {
        ctx.setMyCommands = async (
            commands,
            ...moreCommands: Commands<C>[]
        ) => {
            if (!ctx.chat) {
                throw new Error(
                    "cannot call `ctx.setMyCommands` on an update with no `chat` property",
                );
            }
            const commandsParams = [commands].concat(moreCommands).map((
                commands,
            ) => commands.toSingleScopeArgs({
                type: "chat",
                chat_id: ctx.chat!.id,
            }));

            const mergedCommands = mergeMyCommandsParams(commandsParams);

<<<<<<< HEAD
            const commandsMixin = [commands].concat(moreCommands);
            for (const commands of commandsMixin) {
                await Promise.all(
                    commands
                        .toSingleScopeArgs({
                            type: "chat",
                            chat_id: ctx.chat.id,
                        })
                        .map((args) => ctx.api.raw.setMyCommands(args)),
                );
            }
=======
            await Promise.all(
                mergedCommands
                    .map((args) => ctx.api.raw.setMyCommands(args)),
            );
>>>>>>> 7d980118
        };

        ctx.getNearestCommand = (commands, options) => {
            if (ctx.msg?.text) {
                const userInput = ctx.msg.text.substring(1);
                return fuzzyMatch(userInput, commands, { ...options });
            }
            return null;
        };

        return next();
    };
}

/**
 * Iterates over an array of commands params, merging commands when two commandsParams
 * are from the same language.
 *
 * @param commandParams an array of commands params coming from multiple Commands instances
 * @returns an array containing all commands to be set on ctx
 */

function mergeMyCommandsParams(
    commandParams: SetMyCommandsParams[][],
): SetMyCommandsParams[] {
    if (!commandParams.flat().length) { return [] }
    return commandParams
        .flat()
        .sort((a, b) => {
            if (!a.language_code) return -1;
            if (!b.language_code) return 1;
            return a.language_code.localeCompare(b.language_code);
        })
        .reduce((result, current, i, arr) => {
            if (i === 0 || current.language_code !== arr[i - 1].language_code) {
                result.push(current);
                return result;
            } else {
                result[result.length - 1].commands = result[result.length - 1]
                    .commands
                    .concat(current.commands);
                return result;
            }
        }, [] as SetMyCommandsParams[]);
}<|MERGE_RESOLUTION|>--- conflicted
+++ resolved
@@ -52,24 +52,10 @@
 
             const mergedCommands = mergeMyCommandsParams(commandsParams);
 
-<<<<<<< HEAD
-            const commandsMixin = [commands].concat(moreCommands);
-            for (const commands of commandsMixin) {
-                await Promise.all(
-                    commands
-                        .toSingleScopeArgs({
-                            type: "chat",
-                            chat_id: ctx.chat.id,
-                        })
-                        .map((args) => ctx.api.raw.setMyCommands(args)),
-                );
-            }
-=======
             await Promise.all(
                 mergedCommands
                     .map((args) => ctx.api.raw.setMyCommands(args)),
             );
->>>>>>> 7d980118
         };
 
         ctx.getNearestCommand = (commands, options) => {
