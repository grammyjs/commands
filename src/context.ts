import { CommandGroup } from "./commands.ts";
import { BotCommandScopeChat, Context, NextFunction } from "./deps.deno.ts";
import { SetMyCommandsParams } from "./mod.ts";
<<<<<<< HEAD
import { ensureArray } from "./utils/array.ts";
import { fuzzyMatch, JaroWinklerOptions } from "./utils/jaro-winkler.ts";
import {
    setBotCommands,
    SetBotCommandsOptions,
} from "./utils/set-bot-commands.ts";
=======
import { BotCommandEntity } from "./types.ts";
import { ensureArray, getCommandsRegex } from "./utils.ts";
>>>>>>> 0f21e74e

export interface CommandsFlavor<C extends Context = Context> extends Context {
    /**
     * Sets the provided commands for the current chat.
     * Cannot be called on updates that don't have a `chat` property.
     *
     * [!IMPORTANT]
     * Calling this method with upperCased command names registered, will throw
     * @see https://core.telegram.org/bots/api#botcommand
     * @see https://core.telegram.org/method/bots.setBotCommands
     *
     * @example
     * ```typescript
     *  bot.hears("sudo", (ctx) =>
     *      ctx.setMyCommands(userCommands, adminCommands));
     *  bot.hears("logout", (ctx) =>
     *      ctx.setMyCommands(userCommands));
     *  bot.hears("example", (ctx) =>
     *      ctx.setMyCommands([aCommands, bCommands, cCommands]));
     * ```
     *
     * @param commands List of available commands
     * @returns Promise with the result of the operations
     */
    setMyCommands: (
<<<<<<< HEAD
        commands: Commands<C> | Commands<C>[],
        options?: SetBotCommandsOptions,
=======
        commands: CommandGroup<C> | CommandGroup<C>[],
        ...moreCommands: CommandGroup<C>[]
>>>>>>> 0f21e74e
    ) => Promise<void>;
    /**
     * Returns the nearest command to the user input.
     * If no command is found, returns `null`.
     *
     * @param commands List of available commands
     * @param options Options for the Jaro-Winkler algorithm
     * @returns The nearest command or `null`
     */
    getNearestCommand: (
        commands: CommandGroup<C> | CommandGroup<C>[],
        options?: Omit<Partial<JaroWinklerOptions>, "language">,
    ) => string | null;

    /**
     * @param commands
     * @returns command entities hydrated with the custom prefixes
     */
    getCommandEntities: (
        commands: CommandGroup<C> | CommandGroup<C>[],
    ) => BotCommandEntity[];
}

/**
 * Installs the commands flavor into the context.
 */
export function commands<C extends Context>() {
    return (ctx: CommandsFlavor<C>, next: NextFunction) => {
        ctx.setMyCommands = async (
            commands,
<<<<<<< HEAD
            options,
=======
            ...moreCommands: CommandGroup<C>[]
>>>>>>> 0f21e74e
        ) => {
            if (!ctx.chat) {
                throw new Error(
                    "cannot call `ctx.setMyCommands` on an update with no `chat` property",
                );
            }

            const {
                uncompliantCommands,
                commandsParams: currentChatCommandParams,
            } = MyCommandParams.from(
                ensureArray(commands),
                ctx.chat.id,
            );

            await setBotCommands(
                ctx.api,
                currentChatCommandParams,
                uncompliantCommands,
                options,
            );
        };

        ctx.getNearestCommand = (commands, options) => {
            if (!ctx.has(":text")) {
                throw new Error(
                    "cannot call `ctx.getNearestCommand` on an update with no `text`",
                );
            }

            const results = ensureArray(commands)
                .map((commands) => {
                    const firstMatch = ctx.getCommandEntities(commands)[0];
                    const commandLike =
                        firstMatch?.text.replace(firstMatch.prefix, "") ||
                        "";
                    const result = fuzzyMatch(commandLike, commands, {
                        ...options,
                        language: !options?.ignoreLocalization
                            ? ctx.from?.language_code
                            : undefined,
                    });
                    return result;
                }).sort((a, b) => (b?.similarity ?? 0) - (a?.similarity ?? 0));

            const result = results[0];

            if (!result || !result.command) return null;

            return result.command.prefix + result.command.name;
        };

        ctx.getCommandEntities = (
            commands: CommandGroup<C> | CommandGroup<C>[],
        ) => {
            if (!ctx.has(":text")) {
                throw new Error(
                    "cannot call `ctx.commandEntities` on an update with no `text`",
                );
            }
            const text = ctx.msg.text;
            if (!text) return [];
            const prefixes = ensureArray(commands).flatMap((cmds) =>
                cmds.prefixes
            );

            if (!prefixes.length) return [];

            const regexes = prefixes.map(
                (prefix) => getCommandsRegex(prefix),
            );
            const entities = regexes.flatMap((regex) => {
                let match: RegExpExecArray | null;
                const matches = [];
                while ((match = regex.exec(text)) !== null) {
                    const text = match[0].trim();
                    matches.push({
                        text,
                        offset: match.index,
                        prefix: match.groups!.prefix,
                        type: "bot_command",
                        length: text.length,
                    });
                }
                return matches as BotCommandEntity[];
            });

            return entities;
        };

        return next();
    };
}

/**
 * Static class for getting and manipulating {@link SetMyCommandsParams}.
 * The main function is {@link from}
 */
export class MyCommandParams {
    /**
     * Merges and serialize one or more Commands instances into a single array
     * of commands params that can be used to set the commands menu displayed to the user.
     * @example
        ```ts
        const adminCommands = new Commands();
        const userCommands = new Commands();
        adminCommands
            .command("do a",
                     "a description",
                     (ctx) => ctx.doA());
        userCommands
            .command("do b",
                     "b description",
                     (ctx) => ctx.doB());
        const mergedParams =
            MyCommandParams.from([a, b], someChatId);
        ```
     * @param commands An array of one or more Commands instances.
     * @returns an array of {@link SetMyCommandsParams} grouped by language
     */
    static from<C extends Context>(
        commands: CommandGroup<C>[],
        chat_id: BotCommandScopeChat["chat_id"],
    ) {
        const serializedCommands = this._serialize(commands, chat_id);
        const commandsParams = serializedCommands
            .map(({ commandParams }) => commandParams)
            .flat();

        const uncompliantCommands = serializedCommands
            .map(({ uncompliantCommands }) => uncompliantCommands)
            .flat();

        return {
            commandsParams: this.mergeByLanguage(commandsParams),
            uncompliantCommands,
        };
    }

    /**
     * Serializes one or multiple {@link CommandGroup} instances, each one into their respective
     * single scoped SetMyCommandsParams version.
     * @example
        ```ts
        const adminCommands = new Commands();
        // add to scope, localize, etc
        const userCommands = new Commands();
        // add to scope, localize, etc
        const [
            singleScopedAdminParams,
            singleScopedUserParams
        ] = MyCommandsParams.serialize([adminCommands,userCommands])
        ```
     * @param commandsArr an array of one or more commands instances
     * @param chat_id the chat id relative to the message update, coming from the ctx object.
     * @returns an array of scoped {@link SetMyCommandsParams} mapped from their respective Commands instances
     */
    static _serialize<C extends Context>(
        commandsArr: CommandGroup<C>[],
        chat_id: BotCommandScopeChat["chat_id"],
    ) {
        return commandsArr.map((
            commands,
        ) => commands.toSingleScopeArgs({
            type: "chat",
            chat_id,
        }));
    }

    /**
     * Lexicographically sorts commandParams based on their language code.
     * @returns the sorted array
     */

    static _sortByLanguage(params: SetMyCommandsParams[]) {
        return params.sort((a, b) => {
            if (!a.language_code) return -1;
            if (!b.language_code) return 1;
            return a.language_code.localeCompare(b.language_code);
        });
    }

    /**
     * Iterates over an array of CommandsParams
     * merging their respective {@link SetMyCommandsParams.commands}
     * when they are from the same language, separating when they are not.
     *
     * @param params a flattened array of commands params coming from one or more Commands instances
     * @returns an array containing all commands grouped by language
     */

    private static mergeByLanguage(params: SetMyCommandsParams[]) {
        if (!params.length) return [];
        const sorted = this._sortByLanguage(params);
        return sorted.reduce((result, current, i, arr) => {
            if (i === 0 || current.language_code !== arr[i - 1].language_code) {
                result.push(current);
                return result;
            } else {
                result[result.length - 1].commands = result[result.length - 1]
                    .commands
                    .concat(current.commands);
                return result;
            }
        }, [] as SetMyCommandsParams[]);
    }
}<|MERGE_RESOLUTION|>--- conflicted
+++ resolved
@@ -1,17 +1,13 @@
 import { CommandGroup } from "./commands.ts";
 import { BotCommandScopeChat, Context, NextFunction } from "./deps.deno.ts";
 import { SetMyCommandsParams } from "./mod.ts";
-<<<<<<< HEAD
-import { ensureArray } from "./utils/array.ts";
+import { BotCommandEntity } from "./types.ts";
+import { ensureArray, getCommandsRegex } from "./utils/array.ts";
 import { fuzzyMatch, JaroWinklerOptions } from "./utils/jaro-winkler.ts";
 import {
-    setBotCommands,
-    SetBotCommandsOptions,
+  setBotCommands,
+  SetBotCommandsOptions,
 } from "./utils/set-bot-commands.ts";
-=======
-import { BotCommandEntity } from "./types.ts";
-import { ensureArray, getCommandsRegex } from "./utils.ts";
->>>>>>> 0f21e74e
 
 export interface CommandsFlavor<C extends Context = Context> extends Context {
     /**
@@ -37,13 +33,8 @@
      * @returns Promise with the result of the operations
      */
     setMyCommands: (
-<<<<<<< HEAD
-        commands: Commands<C> | Commands<C>[],
+        commands: CommandGroup<C> | CommandGroup<C>[],
         options?: SetBotCommandsOptions,
-=======
-        commands: CommandGroup<C> | CommandGroup<C>[],
-        ...moreCommands: CommandGroup<C>[]
->>>>>>> 0f21e74e
     ) => Promise<void>;
     /**
      * Returns the nearest command to the user input.
@@ -74,11 +65,7 @@
     return (ctx: CommandsFlavor<C>, next: NextFunction) => {
         ctx.setMyCommands = async (
             commands,
-<<<<<<< HEAD
             options,
-=======
-            ...moreCommands: CommandGroup<C>[]
->>>>>>> 0f21e74e
         ) => {
             if (!ctx.chat) {
                 throw new Error(
