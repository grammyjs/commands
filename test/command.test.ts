import { Command } from "../src/command.ts";
import { CommandOptions } from "../src/types.ts";
import { isCommandOptions, matchesPattern } from "../src/utils/checks.ts";
import {
  Api,
  assert,
  assertEquals,
  assertExists,
  assertFalse,
  assertSpyCalls,
  beforeEach,
  type Chat,
  type ChatMember,
  Context,
  describe,
  it,
  type Message,
  spy,
  type Update,
  type User,
  type UserFromGetMe,
} from "./deps.test.ts";
import { Composer } from "../src/deps.deno.ts";
import { LanguageCodes } from "../src/language-codes.ts";

function createRegexpMatchArray(
  match: string[],
  groups?: Record<string, string>,
  index?: number,
  input?: string,
) {
  const result = [...match];
  (result as any).groups = groups;
  (result as any).index = index;
  (result as any).input = input;
  return result as unknown as RegExpExecArray;
}

describe("Command", () => {
  const u = { id: 42, first_name: "bot", is_bot: true } as User;
  const c = { id: 100, type: "private" } as Chat;
  const m = {
    text: "a",
    caption: undefined,
    from: u,
    chat: c,
    sender_chat: c,
  } as Message;
  const update = {
    message: m,
    edited_message: m,
    channel_post: m,
    edited_channel_post: m,
    inline_query: { id: "b", from: u, query: "iq" },
    chosen_inline_result: {
      from: u,
      inline_message_id: "x",
      result_id: "p",
    },
    callback_query: {
      data: "cb",
      game_short_name: "game",
      message: m,
      from: u,
      inline_message_id: "y",
    },
    shipping_query: { id: "d", from: u },
    pre_checkout_query: { id: "e", from: u },
    poll: { id: "f" },
    poll_answer: { poll_id: "g" },
    my_chat_member: { date: 1, from: u, chat: c },
    chat_member: { date: 2, from: u, chat: c },
    chat_join_request: { date: 3, from: u, chat: c },
  } as Update;

  const api = new Api("dummy-token");
  const me = { id: 42, username: "bot" } as UserFromGetMe;
  const options: CommandOptions = {
    matchOnlyAtStart: true,
    prefix: "/",
    targetedCommands: "optional",
    ignoreCase: false,
  };

  beforeEach(() => {
    m.caption = undefined;
  });

  describe("hasCommand", () => {
    describe("default behavior", () => {
      it("should match a regular non-targeted command", () => {
        m.text = "/start";
        m.entities = [{ type: "bot_command", offset: 0, length: 6 }];
        const ctx = new Context(update, api, me);
        assert(Command.hasCommand("start", options)(ctx));

        m.text = "blabla /start";
        m.entities = [{ type: "bot_command", offset: 7, length: 6 }];
        assertFalse(Command.hasCommand("start", options)(ctx));
      });

      it("should match a regular targeted command", () => {
        m.text = "/start@bot";
        m.entities = [{ type: "bot_command", offset: 0, length: 10 }];
        const ctx = new Context(update, api, me);
        assert(Command.hasCommand("start", options)(ctx));
      });

      it("should not match a regular targeted command in the middle of the message", () => {
        m.text = "blabla /start@bot";
        m.entities = [{ type: "bot_command", offset: 7, length: 10 }];
        const ctx = new Context(update, api, me);
        assertFalse(Command.hasCommand("start", options)(ctx));
      });

      it("should not match a regular targeted command with a different username", () => {
        m.text = "/start@otherbot";
        m.entities = [{ type: "bot_command", offset: 0, length: 13 }];
        const ctx = new Context(update, api, me);
        assertFalse(Command.hasCommand("start", options)(ctx));
      });

      it("should match regex commands", () => {
        m.text = "/start_123";
        m.entities = [{ type: "bot_command", offset: 0, length: 10 }];
        const ctx = new Context(update, api, me);
        assert(Command.hasCommand(/start_\d{3}/, options)(ctx));

        m.text = "blabla /start_123";
        m.entities = [{ type: "bot_command", offset: 7, length: 10 }];
        assertFalse(Command.hasCommand(/start_\d{3}/, options)(ctx));
        assert(
          Command.hasCommand(/start_\d{3}/, {
            ...options,
            matchOnlyAtStart: false,
          })(ctx),
        );

        m.text = "/start_abc";
        m.entities = [{ type: "bot_command", offset: 0, length: 10 }];
        assertFalse(Command.hasCommand(/start_\d{3}/, options)(ctx));

        m.text = "/start_123@bot";
        m.entities = [{ type: "bot_command", offset: 0, length: 14 }];
        assert(Command.hasCommand(/start_\d{3}/, options)(ctx));
      });

      it("should ignore a non-existing command", () => {
        m.text = "/start";
        m.entities = [{ type: "bot_command", offset: 0, length: 6 }];
        const ctx = new Context(update, api, me);
        assertFalse(Command.hasCommand("other", options)(ctx));
      });

      it("should not match a partial string command", () => {
        m.text = "/start_bla";
        m.entities = [{ type: "bot_command", offset: 0, length: 10 }];
        const ctx = new Context(update, api, me);
        assertFalse(Command.hasCommand("start", options)(ctx));
      });
    });

    describe("matchOnlyAtStart", () => {
      it("should match a regular non-targeted command in the middle of the message", () => {
        m.text = "blabla /start";
        m.entities = [{ type: "bot_command", offset: 7, length: 6 }];
        const ctx = new Context(update, api, me);
        assert(
          Command.hasCommand("start", {
            ...options,
            matchOnlyAtStart: false,
          })(ctx),
        );
      });

      it("should match a regular targeted command in the middle of the message", () => {
        m.text = "blabla /start@bot";
        m.entities = [{ type: "bot_command", offset: 7, length: 10 }];
        const ctx = new Context(update, api, me);
        assert(
          Command.hasCommand("start", {
            ...options,
            matchOnlyAtStart: false,
          })(ctx),
        );

        m.text = "blabla /start@otherbot";
        m.entities = [{ type: "bot_command", offset: 7, length: 13 }];
        assertFalse(
          Command.hasCommand("start", {
            ...options,
            matchOnlyAtStart: false,
          })(ctx),
        );
      });
    });

    describe("prefix", () => {
      it("should match a non-targeted command with a custom prefix", () => {
        m.text = "!start";
        m.entities = [];
        const ctx = new Context(update, api, me);
        assert(
          Command.hasCommand("start", { ...options, prefix: "!" })(
            ctx,
          ),
        );

        m.text = "blabla !start";
        assertFalse(
          Command.hasCommand("start", { ...options, prefix: "!" })(
            ctx,
          ),
        );
        assert(
          Command.hasCommand("start", {
            ...options,
            prefix: "!",
            matchOnlyAtStart: false,
          })(ctx),
        );
      });

      it("should match a targeted command with a custom prefix", () => {
        m.text = "!start@bot";
        const ctx = new Context(update, api, me);
        assert(
          Command.hasCommand("start", { ...options, prefix: "!" })(
            ctx,
          ),
        );

        m.text = "blabla !start@bot";
        assertFalse(
          Command.hasCommand("start", { ...options, prefix: "!" })(
            ctx,
          ),
        );
        assert(
          Command.hasCommand("start", {
            ...options,
            prefix: "!",
            matchOnlyAtStart: false,
          })(ctx),
        );

        m.text = "!start@otherbot";
        assertFalse(
          Command.hasCommand("start", { ...options, prefix: "!" })(
            ctx,
          ),
        );
      });

      it("should ignore a non-existing command", () => {
        m.text = "!start";
        m.entities = [{ type: "bot_command", offset: 0, length: 6 }];
        const ctx = new Context(update, api, me);
        assertFalse(
          Command.hasCommand("other", { ...options, prefix: "!" })(
            ctx,
          ),
        );
      });
    });

    describe("targetedCommands", () => {
      describe("ignored", () => {
        it("should match a non-targeted command", () => {
          m.text = "/start";
          m.entities = [{
            type: "bot_command",
            offset: 0,
            length: 6,
          }];
          const ctx = new Context(update, api, me);
          assert(
            Command.hasCommand("start", {
              ...options,
              targetedCommands: "ignored",
            })(ctx),
          );

          m.text = "blabla /start";
          m.entities = [{
            type: "bot_command",
            offset: 7,
            length: 6,
          }];
          assertFalse(
            Command.hasCommand("start", {
              ...options,
              targetedCommands: "ignored",
            })(ctx),
          );
          assert(
            Command.hasCommand("start", {
              ...options,
              targetedCommands: "ignored",
              matchOnlyAtStart: false,
            })(ctx),
          );
        });

        it("should ignore a targeted command", () => {
          m.text = "/start@bot";
          m.entities = [{
            type: "bot_command",
            offset: 0,
            length: 10,
          }];
          const ctx = new Context(update, api, me);
          assertFalse(
            Command.hasCommand("start", {
              ...options,
              targetedCommands: "ignored",
            })(ctx),
          );

          m.text = "blabla /start@bot";
          m.entities = [{
            type: "bot_command",
            offset: 7,
            length: 10,
          }];
          assertFalse(
            Command.hasCommand("start", {
              ...options,
              targetedCommands: "ignored",
            })(ctx),
          );

          m.text = "/start@otherbot";
          m.entities = [{
            type: "bot_command",
            offset: 0,
            length: 13,
          }];
          assertFalse(
            Command.hasCommand("start", {
              ...options,
              targetedCommands: "ignored",
            })(ctx),
          );
        });
      });

      describe("required", () => {
        it("should match a targeted command", () => {
          m.text = "/start@bot";
          m.entities = [{
            type: "bot_command",
            offset: 0,
            length: 10,
          }];
          const ctx = new Context(update, api, me);
          assert(
            Command.hasCommand("start", {
              ...options,
              targetedCommands: "required",
            })(ctx),
          );

          m.text = "blabla /start@bot";
          m.entities = [{
            type: "bot_command",
            offset: 7,
            length: 10,
          }];
          assert(
            Command.hasCommand("start", {
              ...options,
              targetedCommands: "required",
              matchOnlyAtStart: false,
            })(ctx),
          );

          m.text = "/start@otherbot";
          m.entities = [{
            type: "bot_command",
            offset: 0,
            length: 13,
          }];
          assertFalse(
            Command.hasCommand("start", {
              ...options,
              targetedCommands: "required",
            })(ctx),
          );
        });

        it("should ignore a non-targeted command", () => {
          m.text = "/start";
          m.entities = [{
            type: "bot_command",
            offset: 0,
            length: 6,
          }];
          const ctx = new Context(update, api, me);
          assertFalse(
            Command.hasCommand("start", {
              ...options,
              targetedCommands: "required",
            })(ctx),
          );

          m.text = "blabla /start";
          m.entities = [{
            type: "bot_command",
            offset: 7,
            length: 6,
          }];
          assertFalse(
            Command.hasCommand("start", {
              ...options,
              targetedCommands: "required",
              matchOnlyAtStart: false,
            })(ctx),
          );
        });
      });
    });

    describe("ignoreCase", () => {
      describe("true", () => {
        describe("for string commands", () => {
          it("should match a command in a case-insensitive manner", () => {
            m.text = "/START";
            m.entities = [{
              type: "bot_command",
              offset: 0,
              length: 6,
            }];
            const ctx = new Context(update, api, me);
            assert(
              Command.hasCommand("start", {
                ...options,
                ignoreCase: true,
              })(ctx),
            );
            m.text = "/start";
            assert(
              Command.hasCommand("start", {
                ...options,
                ignoreCase: true,
              })(ctx),
            );
          });
        });
        describe("for regex commands", () => {
          it("should match a command in a case-insensitive manner", () => {
            m.text = "/START";
            m.entities = [{
              type: "bot_command",
              offset: 0,
              length: 6,
            }];
            const ctx = new Context(update, api, me);
            assert(
              Command.hasCommand(/start/, {
                ...options,
                ignoreCase: true,
              })(ctx),
            );
            assert(
              Command.hasCommand(/start/i, {
                ...options,
                ignoreCase: true,
              })(ctx),
            );
            m.text = "/start";
            assert(
              Command.hasCommand(/sTaRt/, {
                ...options,
                ignoreCase: true,
              })(ctx),
            );
            assert(
              Command.hasCommand(/sTaRt/i, {
                ...options,
                ignoreCase: true,
              })(ctx),
            );
          });
        });
      });

      describe("false", () => {
        describe("for string commands", () => {
          it("should match a command in a case-sensitive manner", () => {
            m.text = "/START";
            m.entities = [{
              type: "bot_command",
              offset: 0,
              length: 6,
            }];
            const ctx = new Context(update, api, me);
            assertFalse(
              Command.hasCommand("start", {
                ...options,
                ignoreCase: false,
              })(ctx),
            );

            m.text = "/start";
            assert(
              Command.hasCommand("start", {
                ...options,
                ignoreCase: false,
              })(ctx),
            );
          });
        });
        describe("for regex commands", () => {
          describe("should match a command in a case-sensitive manner", () => {
            it("under normal conditions", () => {
              m.text = "/START";
              m.entities = [{
                type: "bot_command",
                offset: 0,
                length: 6,
              }];
              const ctx = new Context(update, api, me);
              assertFalse(
                Command.hasCommand(/start/, {
                  ...options,
                  ignoreCase: false,
                })(ctx),
              );
              m.text = "/start";
              assertFalse(
                Command.hasCommand(/START/, {
                  ...options,
                  ignoreCase: false,
                })(ctx),
              );
              m.text = "/start";
              assert(
                Command.hasCommand(/start/, {
                  ...options,
                  ignoreCase: false,
                })(ctx),
              );
            });
          });
          it("should prioritize the `i` flag even if ignoreCase is set to false", () => {
            m.text = "/START";
            m.entities = [{
              type: "bot_command",
              offset: 0,
              length: 6,
            }];
            const ctx = new Context(update, api, me);
            assert(
              Command.hasCommand(/start/i, {
                ...options,
                ignoreCase: false,
              })(ctx),
            );
          });
        });
      });
    });
  });

  describe("matchesPattern", () => {
    it("matches a string pattern", () => {
      assert(matchesPattern("start", "start"));
    });

    it("matches a regex pattern", () => {
      assert(matchesPattern("start", /start/));
    });

    it("does not match an incorrect string pattern", () => {
      assertFalse(matchesPattern("start", "other"));
    });

    it("does not match an incorrect regex pattern", () => {
      assertFalse(matchesPattern("start", /other/));
    });
  });

  describe("isApiCompliant", () => {
    it("returns false if there is a custom prefix", () => {
      const command = new Command("test", "_", { prefix: "!" });
      assertEquals(command.isApiCompliant(), [
        false,
        "Command has custom prefix: !",
      ]);
    });

    it("returns false if there is name is a regex", () => {
      const command = new Command(/test/, "_");
      assertEquals(command.isApiCompliant(), [
        false,
        "Command has a regular expression name",
      ]);
    });

    it("returns false if there are uppercase characters", () => {
      const command = new Command("testCommand", "_");
      assertEquals(command.isApiCompliant(), [
        false,
        "Command name has uppercase characters",
      ]);
    });

    it("returns false if command name is too long", () => {
      const command = new Command(
        "longnamelongnamelongnamelongnamelongname",
        "_",
      );
      assertEquals(command.isApiCompliant(), [
        false,
        "Command name is too long (40 characters). Maximum allowed is 32 characters",
      ]);
    });

    it("returns false if command name has special characters", () => {
      const command = new Command("*test!", "_");
      assertEquals(command.isApiCompliant(), [
        false,
        "Command name has special characters (*!). Only letters, digits and _ are allowed",
      ]);
    });

    it("is able to detect more than a problem at once", () => {
      const command = new Command(
        "$SUPERuncompli4ntCommand12345678",
        "_",
      );
      assertEquals(command.isApiCompliant(), [
        false,
        "Command name has uppercase characters",
        "Command name has special characters ($). Only letters, digits and _ are allowed",
      ]);
    });
  });

  describe("isCommandOptions", () => {
    it("true when an object contains valid CommandOptions properties", () => {
      let partialOpts: Partial<CommandOptions> = { prefix: "!" };
      assert(isCommandOptions(partialOpts));
      partialOpts = { matchOnlyAtStart: true };
      assert(isCommandOptions(partialOpts));
      partialOpts = { matchOnlyAtStart: false };
      assert(isCommandOptions(partialOpts));
      partialOpts = { targetedCommands: "ignored" };
      assert(isCommandOptions(partialOpts));
      partialOpts = { targetedCommands: "optional" };
      assert(isCommandOptions(partialOpts));
      partialOpts = { targetedCommands: "required" };
      assert(isCommandOptions(partialOpts));
      partialOpts = { ignoreCase: true };
      assert(isCommandOptions(partialOpts));
    });
    it("should return false when an object contains invalid types for valid CommandOptions properties", () => {
      let partialOpts: any = { prefix: true };
      assertFalse(isCommandOptions(partialOpts));
      partialOpts = { ignoreCase: "false" };
      assertFalse(isCommandOptions(partialOpts));
      partialOpts = { targetedCommands: "requirred" };
      assertFalse(isCommandOptions(partialOpts));
      partialOpts = { ignoreCase: 1 };
      assertFalse(isCommandOptions(partialOpts));
    });
    it("should return false when an object does not contain any CommandOption property", () => {
      let partialOpts: any = { papi: true };
      assertFalse(isCommandOptions(partialOpts));
    });
  });

  describe("findMatchingCommand", () => {
    it("should match a command in a caption", () => {
      m.text = undefined;
      m.caption = "/start";
      const ctx = new Context(update, api, me);
      assert(Command.findMatchingCommand("start", options, ctx) !== null);
    });

    it("should return null if the message does not contain a text or caption", () => {
      m.text = undefined;
      const ctx = new Context(update, api, me);
      assert(Command.findMatchingCommand("start", options, ctx) === null);
    });

    it("should return null if the message does not start with the prefix and matchOnlyAtStart is true", () => {
      m.text = "/start";
      const ctx = new Context(update, api, me);
      assertEquals(
        Command.findMatchingCommand("start", {
          ...options,
          prefix: "NOPE",
          matchOnlyAtStart: true,
        }, ctx),
        null,
      );
    });

    it("should correctly handle a targeted command", () => {
      m.text = "/start@bot";
      const ctx = new Context(update, api, me);
      assertEquals(
        Command.findMatchingCommand("start", options, ctx),
        {
          command: "start",
          rest: "",
        },
      );
    });

    it("should correctly handle a non-targeted command", () => {
      m.text = "/start";
      const ctx = new Context(update, api, me);
      assertEquals(
        Command.findMatchingCommand("start", options, ctx),
        {
          command: "start",
          rest: "",
        },
      );
    });

    it("should correctly handle a regex command with no args", () => {
      m.text = "/start_123";
      const ctx = new Context(update, api, me);
      assertEquals(
        Command.findMatchingCommand(/start_(\d{3})/, options, ctx),
        {
          command: /start_(\d{3})/,
          rest: "",
          match: createRegexpMatchArray(
            ["start_123", "123"],
            undefined,
            1,
            "/start_123",
          ),
        },
      );
    });

    it("should correctly handle a regex command with args", () => {
      m.text = "/start blabla";
      const ctx = new Context(update, api, me);
      const result = Command.findMatchingCommand(/start (.*)/, {
        ...options,
        targetedCommands: "optional",
      }, ctx);

      assertExists(result);
      assertEquals(
        result,
        {
          command: /start (.*)/,
          rest: "blabla",
          match: createRegexpMatchArray(
            ["start blabla", "blabla"],
            undefined,
            1,
            "/start blabla",
          ),
        },
      );
    });

    it("should handle a targeted command with a param that contains an @", () => {
      m.text = "/start@bot john@doe.com";
      const ctx = new Context(update, api, me);
      assertEquals(
        Command.findMatchingCommand("start", options, ctx),
        {
          command: "start",
          rest: "john@doe.com",
        },
      );
    });

    it("should handle a non-targeted command with a param that contains an @", () => {
      m.text = "/start john@doe.com";
      const ctx = new Context(update, api, me);
      assertEquals(Command.findMatchingCommand("start", options, ctx), {
        command: "start",
        rest: "john@doe.com",
      });
    });

    it("should handle a command after an occurence of @", () => {
      m.text = "john@doe.com /start@bot test";
      const ctx = new Context(update, api, me);
      assertEquals(
        Command.findMatchingCommand("start", {
          ...options,
          matchOnlyAtStart: false,
        }, ctx),
        {
          command: "start",
          rest: "test",
        },
      );
    });
  });

<<<<<<< HEAD
  describe("default handler", () => {
    it("should handle all localized names", async () => {
      const handler = spy();
      const command = new Command("start", "test", handler)
        .localize(LanguageCodes.Portuguese, "iniciar", "test");

      const composer = new Composer();
      composer.use(command);

      let ctx = new Context(
        { ...update, message: { ...m, text: "/start" } } as Update,
        api,
        me,
      );
      await composer.middleware()(ctx, () => Promise.resolve());

      ctx = new Context(
        { ...update, message: { ...m, text: "/iniciar" } } as Update,
        api,
        me,
      );
      await composer.middleware()(ctx, () => Promise.resolve());

      assertEquals(handler.calls.length, 2);
    });

    it("should handle localization after addToScope", async () => {
      const handler = spy();
      const command = new Command("start", "test")
        .addToScope({ type: "default" }, handler)
        .localize(LanguageCodes.Portuguese, "iniciar", "test");

      const composer = new Composer();
      composer.use(command);

      let ctx = new Context(
        { ...update, message: { ...m, text: "/start" } } as Update,
        api,
        me,
      );
      await composer.middleware()(ctx, () => Promise.resolve());

      ctx = new Context(
        { ...update, message: { ...m, text: "/iniciar" } } as Update,
        api,
        me,
      );
      await composer.middleware()(ctx, () => Promise.resolve());

      assertEquals(handler.calls.length, 2);
=======
  describe("addToScope", () => {
    // NOTE: currently the scopes need to be added in a priority order for the
    // narrowest function to be called
    const command = new Command("a", "Test command");
    const mw = (ctx: Context) =>
      command.middleware()(ctx, () => Promise.resolve());
    const makeContext = (message: Message) => {
      const update = (message.chat.type === "channel")
        ? { channel_post: message as any, update_id: 1 }
        : { message: message as any, update_id: 1 };
      return new Context(update, api, me);
    };

    const chatMemberSpy = spy();
    command.addToScope(
      { type: "chat_member", chat_id: -123, user_id: 456 },
      chatMemberSpy,
    );

    const chatAdministratorsSpy = spy();
    command.addToScope(
      { type: "chat_administrators", chat_id: -123 },
      chatAdministratorsSpy,
    );

    const chatSpy = spy();
    command.addToScope({ type: "chat", chat_id: -123 }, chatSpy);

    const privateChatSpy = spy();
    command.addToScope({ type: "chat", chat_id: 456 }, privateChatSpy);

    const allChatAdministratorsSpy = spy();
    command.addToScope(
      { type: "all_chat_administrators" },
      allChatAdministratorsSpy,
    );

    const allGroupChatsSpy = spy();
    command.addToScope({ type: "all_group_chats" }, allGroupChatsSpy);

    const allPrivateChatsSpy = spy();
    command.addToScope({ type: "all_private_chats" }, allPrivateChatsSpy);

    const defaultSpy = spy();
    command.addToScope({ type: "default" }, defaultSpy);

    let chatMember: ChatMember | null = null;
    const api = {
      getChatMember: spy(() => {
        return Promise.resolve(chatMember);
      }),
    } as unknown as Api;
    beforeEach(() => {
      chatMember = { status: "member" } as ChatMember;
    });

    it("should call chatMember", async () => {
      assertSpyCalls(chatMemberSpy, 0);
      await mw(makeContext({
        chat: { id: -123, type: "group" },
        from: { id: 456 },
        text: "/a",
      } as Message));
      assertSpyCalls(chatMemberSpy, 1);
    });

    it("should call chatAdministrators", async () => {
      chatMember = { status: "administrator" } as ChatMember;

      assertSpyCalls(chatAdministratorsSpy, 0);
      await mw(makeContext({
        chat: { id: -123, type: "group" },
        from: { id: 789 },
        text: "/a",
      } as Message));
      assertSpyCalls(chatAdministratorsSpy, 1);
    });

    it("should call chat", async () => {
      assertSpyCalls(chatSpy, 0);
      await mw(makeContext({
        chat: { id: -123, type: "group" },
        from: { id: 789 },
        text: "/a",
      } as Message));
      assertSpyCalls(chatSpy, 1);
    });

    it("should call chat for a private chat", async () => {
      assertSpyCalls(privateChatSpy, 0);
      await mw(makeContext({
        chat: { id: 456, type: "private" },
        from: { id: 456 },
        text: "/a",
      } as Message));
      assertSpyCalls(privateChatSpy, 1);
    });

    it("should call allChatAdministrators", async () => {
      chatMember = { status: "administrator" } as ChatMember;

      assertSpyCalls(allChatAdministratorsSpy, 0);
      await mw(makeContext({
        chat: { id: -124, type: "group" },
        from: { id: 789 },
        text: "/a",
      } as Message));
      assertSpyCalls(allChatAdministratorsSpy, 1);
    });

    it("should call allGroupChats", async () => {
      chatMember = { status: "member" } as ChatMember;

      assertSpyCalls(allGroupChatsSpy, 0);
      await mw(makeContext({
        chat: { id: -124, type: "group" },
        from: { id: 789 },
        text: "/a",
      } as Message));
      assertSpyCalls(allGroupChatsSpy, 1);
    });

    it("should call allPrivateChats", async () => {
      assertSpyCalls(allPrivateChatsSpy, 0);
      await mw(makeContext({
        chat: { id: 789, type: "private" },
        from: { id: 789 },
        text: "/a",
      } as Message));
      assertSpyCalls(allPrivateChatsSpy, 1);
    });

    it("should call default", async () => {
      assertSpyCalls(defaultSpy, 0);
      await mw(makeContext({
        chat: { id: -124, type: "channel" },
        from: { id: 789 },
        text: "/a",
      } as Message));
      assertSpyCalls(defaultSpy, 1);
>>>>>>> 847d1a56
    });
  });
});<|MERGE_RESOLUTION|>--- conflicted
+++ resolved
@@ -801,7 +801,6 @@
     });
   });
 
-<<<<<<< HEAD
   describe("default handler", () => {
     it("should handle all localized names", async () => {
       const handler = spy();
@@ -852,7 +851,9 @@
       await composer.middleware()(ctx, () => Promise.resolve());
 
       assertEquals(handler.calls.length, 2);
-=======
+    });
+  });
+  
   describe("addToScope", () => {
     // NOTE: currently the scopes need to be added in a priority order for the
     // narrowest function to be called
@@ -993,7 +994,6 @@
         text: "/a",
       } as Message));
       assertSpyCalls(defaultSpy, 1);
->>>>>>> 847d1a56
     });
   });
 });