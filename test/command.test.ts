--- conflicted
+++ resolved
@@ -7,10 +7,7 @@
   assertEquals,
   assertExists,
   assertFalse,
-<<<<<<< HEAD
-=======
   assertSpyCalls,
->>>>>>> a30e3924
   beforeEach,
   type Chat,
   type ChatMember,
