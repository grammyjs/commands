--- conflicted
+++ resolved
@@ -1,9 +1,5 @@
 import { CommandGroup } from "../src/commands.ts";
 import { MyCommandParams } from "../src/mod.ts";
-<<<<<<< HEAD
-import { CustomPrefixNotSupportedError } from "../src/utils/errors.ts";
-import { assertEquals, assertThrows, describe, it } from "./deps.test.ts";
-=======
 import { dummyCtx } from "./context.test.ts";
 import {
     assert,
@@ -13,7 +9,6 @@
     describe,
     it,
 } from "./deps.test.ts";
->>>>>>> 0f21e74e
 
 describe("Commands", () => {
     describe("command", () => {
@@ -149,7 +144,7 @@
                 ]);
             });
             it("should separate between compliant and uncompliant comands", () => {
-                const commands = new Commands();
+                const commands = new CommandGroup();
                 commands.command("withcustomprefix", "handler", (_) => _, {
                     prefix: "!",
                 });
@@ -365,7 +360,7 @@
 
     describe("toArgs", () => {
         it("should return an array of SetMyCommandsParams", () => {
-            const commands = new Commands();
+            const commands = new CommandGroup();
             commands.command("test", "handler", (_) => _);
             commands.command("test2", "handler2", (_) => _)
                 .localize("es", "prueba2", "resolvedor2");
@@ -392,7 +387,7 @@
         });
 
         it("should separate between compliant and uncompliant commands", () => {
-            const commands = new Commands();
+            const commands = new CommandGroup();
             commands.command("withcustomprefix", "handler", (_) => _, {
                 prefix: "!",
             });
